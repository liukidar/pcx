[tool.poetry]
name = "pcx"
<<<<<<< HEAD
version = "0.6.2.post2"
packages = [{ include = "pcx" }]
description = "PCX is a Python JAX-based library designed to develop highly configurable predictive coding networks."
authors = ["Luca Pinchetti <luca.pinchetti@cs.ox.ac.uk>"]
repository = "https://github.com/liukidar/pcx"
documentation = "https://pcx.readthedocs.io/en/latest/"
license = "Apache License 2.0"
=======
version = "0.6.1-public"
packages = [{ include = "pcax" }]
description = "A library for efficient Predictive Coding networks."
authors = ["Luca Pinchetti <luca.pinchetti@cs.ox.ac.uk>"]
repository = "https://github.com/liukidar/pcax"
documentation = "https://pcx.readthedocs.io/en/latest/"
license = "Proprietary. Confidential. No part of this work can be disclosed or shared without the explicit consent of the authors."
# platforms = ["unix", "linux", "osx", "win32"]
>>>>>>> 47068de0
readme = "README.md"
keywords = ["predictive coding", "machine learning", "neuroscience"]
classifiers = [
    "Programming Language :: Python :: 3",
    "Programming Language :: Python :: 3 :: Only",
    "Programming Language :: Python :: 3.10",
    "Programming Language :: Python :: 3.11",
    "Programming Language :: Python :: 3.12",
]

[tool.poetry.dependencies]
python = "^3.11"
equinox = "^0.11.7"
optax = "^0.2.3"
jax = "^0.4.33"

[tool.poetry.group.dev.dependencies]
ruff = "^0.6.7"

[build-system]
requires = ["poetry-core"]
build-backend = "poetry.core.masonry.api"

<<<<<<< HEAD
[tool.ruff]
line-length = 120
indent-width = 4
target-version = "py312"
=======
[tool.poetry.dependencies]
python = "^3.10"
jax = { extras = ["cuda12"], version = "^0.4.28" }
optax = "0.*"
equinox = "0.*"

[tool.poetry.group.examples.dependencies]
numpy = "1.*"
torch = { version = "2.*", source = "torch-cpu" }
torchvision = { version = "0.*", source = "torch-cpu" }
optuna = "3.*"
tqdm = "4.*"
scikit-learn = "1.*"
matplotlib = "3.*"
seaborn = "0.*"
jupyter = "1.*"
gdown = "^5.2.0"
tinyimagenet = "^0.9.9"
omegaconf = "^2.3.0"

[tool.poetry.group.dev.dependencies]
ruff = "0.*"
mypy = "1.*"
pytest = "8.*"
pytest-cov = "5.*"
sphinx = "7.*"
nbsphinx = "0.9.*"
sphinx-book-theme = "1.1.*"
flax = "^0.8.3"

[tool.pytest.ini_options]
addopts = "--cov=pcax"
testpaths = ["tests"]
>>>>>>> 47068de0

[tool.ruff.lint]
ignore = []

<<<<<<< HEAD
=======
[tool.black]
line-length = 120

[tool.ruff]
line-length = 120
indent-width = 4

target-version = "py311"

[tool.ruff.lint]
ignore = []

>>>>>>> 47068de0
[tool.ruff.format]
quote-style = "double"
indent-style = "space"
skip-magic-trailing-comma = false
<<<<<<< HEAD
=======

# Like Black, automatically detect the appropriate line ending.
>>>>>>> 47068de0
line-ending = "auto"<|MERGE_RESOLUTION|>--- conflicted
+++ resolved
@@ -1,6 +1,5 @@
 [tool.poetry]
 name = "pcx"
-<<<<<<< HEAD
 version = "0.6.2.post2"
 packages = [{ include = "pcx" }]
 description = "PCX is a Python JAX-based library designed to develop highly configurable predictive coding networks."
@@ -8,16 +7,6 @@
 repository = "https://github.com/liukidar/pcx"
 documentation = "https://pcx.readthedocs.io/en/latest/"
 license = "Apache License 2.0"
-=======
-version = "0.6.1-public"
-packages = [{ include = "pcax" }]
-description = "A library for efficient Predictive Coding networks."
-authors = ["Luca Pinchetti <luca.pinchetti@cs.ox.ac.uk>"]
-repository = "https://github.com/liukidar/pcax"
-documentation = "https://pcx.readthedocs.io/en/latest/"
-license = "Proprietary. Confidential. No part of this work can be disclosed or shared without the explicit consent of the authors."
-# platforms = ["unix", "linux", "osx", "win32"]
->>>>>>> 47068de0
 readme = "README.md"
 keywords = ["predictive coding", "machine learning", "neuroscience"]
 classifiers = [
@@ -41,72 +30,16 @@
 requires = ["poetry-core"]
 build-backend = "poetry.core.masonry.api"
 
-<<<<<<< HEAD
 [tool.ruff]
 line-length = 120
 indent-width = 4
 target-version = "py312"
-=======
-[tool.poetry.dependencies]
-python = "^3.10"
-jax = { extras = ["cuda12"], version = "^0.4.28" }
-optax = "0.*"
-equinox = "0.*"
-
-[tool.poetry.group.examples.dependencies]
-numpy = "1.*"
-torch = { version = "2.*", source = "torch-cpu" }
-torchvision = { version = "0.*", source = "torch-cpu" }
-optuna = "3.*"
-tqdm = "4.*"
-scikit-learn = "1.*"
-matplotlib = "3.*"
-seaborn = "0.*"
-jupyter = "1.*"
-gdown = "^5.2.0"
-tinyimagenet = "^0.9.9"
-omegaconf = "^2.3.0"
-
-[tool.poetry.group.dev.dependencies]
-ruff = "0.*"
-mypy = "1.*"
-pytest = "8.*"
-pytest-cov = "5.*"
-sphinx = "7.*"
-nbsphinx = "0.9.*"
-sphinx-book-theme = "1.1.*"
-flax = "^0.8.3"
-
-[tool.pytest.ini_options]
-addopts = "--cov=pcax"
-testpaths = ["tests"]
->>>>>>> 47068de0
 
 [tool.ruff.lint]
 ignore = []
 
-<<<<<<< HEAD
-=======
-[tool.black]
-line-length = 120
-
-[tool.ruff]
-line-length = 120
-indent-width = 4
-
-target-version = "py311"
-
-[tool.ruff.lint]
-ignore = []
-
->>>>>>> 47068de0
 [tool.ruff.format]
 quote-style = "double"
 indent-style = "space"
 skip-magic-trailing-comma = false
-<<<<<<< HEAD
-=======
-
-# Like Black, automatically detect the appropriate line ending.
->>>>>>> 47068de0
 line-ending = "auto"