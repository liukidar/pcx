--- conflicted
+++ resolved
@@ -2,16 +2,17 @@
 import equinox as eqx
 import jax.tree_util as jt
 
+
 from ..core import (
     Module as _Module,
     BaseVar,
-    TrainVar,
     VarCollection,
     DEFAULT_GENERATOR,
 )
 from ..core.filter import _
 
 from ..pc import LinkVar
+
 
 class Link(_Module):
     def __init__(
@@ -23,13 +24,8 @@
     ):
         super().__init__()
         self.nn = jt.tree_map(
-<<<<<<< HEAD
-            lambda w: TrainVar(w) if filter(w) else w,
+            lambda w: LinkVar(w) if filter(w) else w,
             cls(*args, **kwargs),
-=======
-            lambda w: LinkVar(w) if filter(w) else w,
-            cls(*args, **kwargs, key=rkey()),
->>>>>>> 5e0ee806
         )
 
     def __call__(self, *args, rkey=DEFAULT_GENERATOR, **kwargs):
